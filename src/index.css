@import "tailwindcss";
@import "tw-animate-css";

@custom-variant dark (&:is(.dark *));

@theme inline {
  --radius-sm: calc(var(--radius) - 4px);
  --radius-md: calc(var(--radius) - 2px);
  --radius-lg: var(--radius);
  --radius-xl: calc(var(--radius) + 4px);
  --color-background: var(--background);
  --color-foreground: var(--foreground);
  --color-card: var(--card);
  --color-card-foreground: var(--card-foreground);
  --color-popover: var(--popover);
  --color-popover-foreground: var(--popover-foreground);
  --color-primary: var(--primary);
  --color-primary-foreground: var(--primary-foreground);
  --color-secondary: var(--secondary);
  --color-secondary-foreground: var(--secondary-foreground);
  --color-muted: var(--muted);
  --color-muted-foreground: var(--muted-foreground);
  --color-accent: var(--accent);
  --color-accent-foreground: var(--accent-foreground);
  --color-destructive: var(--destructive);
  --color-border: var(--border);
  --color-input: var(--input);
  --color-ring: var(--ring);
  --color-chart-1: var(--chart-1);
  --color-chart-2: var(--chart-2);
  --color-chart-3: var(--chart-3);
  --color-chart-4: var(--chart-4);
  --color-chart-5: var(--chart-5);
  --color-sidebar: var(--sidebar);
  --color-sidebar-foreground: var(--sidebar-foreground);
  --color-sidebar-primary: var(--sidebar-primary);
  --color-sidebar-primary-foreground: var(--sidebar-primary-foreground);
  --color-sidebar-accent: var(--sidebar-accent);
  --color-sidebar-accent-foreground: var(--sidebar-accent-foreground);
  --color-sidebar-border: var(--sidebar-border);
  --color-sidebar-ring: var(--sidebar-ring);
  --breakpoint-xs: 480px;
}

:root {
  --radius: 0.625rem;
  --background: oklch(1 0 0);
  --foreground: oklch(0.141 0.005 285.823);
  --card: oklch(1 0 0);
  --card-foreground: oklch(0.141 0.005 285.823);
  --popover: oklch(1 0 0);
  --popover-foreground: oklch(0.141 0.005 285.823);
  --primary: oklch(0.21 0.006 285.885);
  --primary-foreground: oklch(0.985 0 0);
  --secondary: oklch(0.967 0.001 286.375);
  --secondary-foreground: oklch(0.21 0.006 285.885);
  --muted: oklch(0.967 0.001 286.375);
  --muted-foreground: oklch(0.552 0.016 285.938);
  --accent: oklch(0.967 0.001 286.375);
  --accent-foreground: oklch(0.21 0.006 285.885);
  --destructive: oklch(0.577 0.245 27.325);
  --border: oklch(0.92 0.004 286.32);
  --input: oklch(0.92 0.004 286.32);
  --ring: oklch(0.705 0.015 286.067);
  --chart-1: oklch(0.646 0.222 41.116);
  --chart-2: oklch(0.6 0.118 184.704);
  --chart-3: oklch(0.398 0.07 227.392);
  --chart-4: oklch(0.828 0.189 84.429);
  --chart-5: oklch(0.769 0.188 70.08);
  --sidebar: oklch(0.985 0 0);
  --sidebar-foreground: oklch(0.141 0.005 285.823);
  --sidebar-primary: oklch(0.21 0.006 285.885);
  --sidebar-primary-foreground: oklch(0.985 0 0);
  --sidebar-accent: oklch(0.967 0.001 286.375);
  --sidebar-accent-foreground: oklch(0.21 0.006 285.885);
  --sidebar-border: oklch(0.92 0.004 286.32);
  --sidebar-ring: oklch(0.705 0.015 286.067);
}

.dark {
  --background: oklch(0.141 0.005 285.823);
  --foreground: oklch(0.985 0 0);
  --card: oklch(0.21 0.006 285.885);
  --card-foreground: oklch(0.985 0 0);
  --popover: oklch(0.21 0.006 285.885);
  --popover-foreground: oklch(0.985 0 0);
  --primary: oklch(0.92 0.004 286.32);
  --primary-foreground: oklch(0.21 0.006 285.885);
  --secondary: oklch(0.274 0.006 286.033);
  --secondary-foreground: oklch(0.985 0 0);
  --muted: oklch(0.274 0.006 286.033);
  --muted-foreground: oklch(0.705 0.015 286.067);
  --accent: oklch(0.274 0.006 286.033);
  --accent-foreground: oklch(0.985 0 0);
  --destructive: oklch(0.704 0.191 22.216);
  --border: oklch(1 0 0 / 10%);
  --input: oklch(1 0 0 / 15%);
  --ring: oklch(0.552 0.016 285.938);
  --chart-1: oklch(0.488 0.243 264.376);
  --chart-2: oklch(0.696 0.17 162.48);
  --chart-3: oklch(0.769 0.188 70.08);
  --chart-4: oklch(0.627 0.265 303.9);
  --chart-5: oklch(0.645 0.246 16.439);
  --sidebar: oklch(0.21 0.006 285.885);
  --sidebar-foreground: oklch(0.985 0 0);
  --sidebar-primary: oklch(0.488 0.243 264.376);
  --sidebar-primary-foreground: oklch(0.985 0 0);
  --sidebar-accent: oklch(0.274 0.006 286.033);
  --sidebar-accent-foreground: oklch(0.985 0 0);
  --sidebar-border: oklch(1 0 0 / 10%);
  --sidebar-ring: oklch(0.552 0.016 285.938);
}

@layer base {
  * {
    @apply border-border outline-ring/50;
  }
  body {
    @apply bg-background text-foreground;
  }
}

.rbc-day-slot .rbc-event-label {
  display: none !important;
}

.input-barber {
  width: -webkit-fill-available;
}

.rbc-current-time-indicator {
  height: 3px !important;
  background-color: red !important;
}

.rbc-timeslot-group {
<<<<<<< HEAD
  min-height: 155px !important;
=======
  min-height: 260px !important;
}

@media (min-width: 1024px) {
  .rbc-timeslot-group {
    min-height: 130px !important;
  }
>>>>>>> dcdf3b6c
}

.rbc-agenda-date-cell {
  background: white !important;
}

.rbc-btn-group:last-child button:first-child, .rbc-btn-group:last-child button:nth-child(2) {
  display: none;
}

.rbc-btn-group:last-child button:first-child, .rbc-btn-group:last-child button:nth-child(3) {
  border-radius: 0 4px 4px 0 !important;
}

.rbc-btn-group:last-child button:first-child, .rbc-btn-group:last-child button:nth-child(4) {
  border-radius: 4px 0 0 4px !important;
}

.rbc-agenda-date-cell {
  color: #272727;
}



.rbc-toolbar {
  position: relative;
}

.rbc-btn-group:first-child  {
  display: none !important;
}

@media (min-width: 400px) {
  .rbc-btn-group:first-child  {
    height: 5px;
    display: flex !important;
  }
}

.rbc-btn-group:first-child button:first-child {
  display: none;
}

.rbc-btn-group:first-child button:last-child {
  position: absolute;
  bottom: 8px;
  right: 0;
}

.rbc-btn-group:first-child button:nth-child(2) {
  position: absolute;
  bottom: 8px;
  left: 0;
  border-radius: 8px 0 0 8px !important;
}

.rbc-btn-group:last-child {
  margin-top: 12px;
}

.rbc-toolbar-label {
  font-weight: 500;
}

@media (min-width: 1026px) {
  .rbc-btn-group:last-child button:first-child, .rbc-btn-group:last-child button:nth-child(2) {
    display: inline-block;
  }

  .rbc-btn-group:first-child button:first-child {
    display: inline-block;
  }

  .rbc-btn-group:first-child  {
   height: auto;
   margin: 0 !important;
  }

  .rbc-btn-group:first-child button:first-child {
    border-radius: 0 !important;
  }

  .rbc-btn-group:first-child button:nth-child(2) {
    position: static;
    border-radius:  4px 0 0 4px  !important;
  }

  .rbc-btn-group:first-child button:last-child {
    position: static;
  }

  .rbc-btn-group:last-child button:first-child, .rbc-btn-group:last-child button:nth-child(3) {
    border-radius: 0 4px 4px 0 !important;
  }

  .rbc-btn-group:last-child button:first-child, .rbc-btn-group:last-child button:nth-child(1) {
    border-radius: 0 !important;
  }

  .rbc-btn-group:first-child {
    display: flex !important;
  }
}

.rbc-btn-group {
  display: flex !important;
  margin-bottom: 8px !important;
}

.rbc-btn-group button:first-child {
  order: 2 !important;
}

.rbc-btn-group button:nth-child(2) {
  order: 1 !important;
}

.rbc-btn-group button:nth-child(3) {
  order: 3 !important;
}<|MERGE_RESOLUTION|>--- conflicted
+++ resolved
@@ -134,17 +134,13 @@
 }
 
 .rbc-timeslot-group {
-<<<<<<< HEAD
-  min-height: 155px !important;
-=======
   min-height: 260px !important;
 }
 
 @media (min-width: 1024px) {
   .rbc-timeslot-group {
-    min-height: 130px !important;
-  }
->>>>>>> dcdf3b6c
+    min-height: 155px !important;
+  }
 }
 
 .rbc-agenda-date-cell {
