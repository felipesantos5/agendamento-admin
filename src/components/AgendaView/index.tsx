import { useEffect, useState } from "react";
import { Calendar, dateFnsLocalizer, Views, View, EventProps } from "react-big-calendar";
import { format, parse, startOfWeek, getDay } from "date-fns";
import { ptBR } from "date-fns/locale";
import useMediaQuery from "@/hooks/useMediaQuery";
interface AgendaEvent {
  _id: string;
  title: string;
  start: Date;
  end: Date;
  resource: any;
}

const CustomEvent = ({ event }: EventProps<AgendaEvent>) => {
  const isCanceled = event.resource?.status === "canceled";
  const containerClasses = "relative w-full h-full p-1 text-xs overflow-hidden";

  if (event.resource?.type === "block") {
    return (
      <div className="p-1 text-sm text-gray-700 font-semibold h-full overflow-hidden">
        <p>{event.resource.barberName}</p>
        <p>{event.title}</p>
      </div>
    );
  }

  return (
    <div className={containerClasses + (isCanceled ? " text-white/50" : " text-white")}>
      <div className={isCanceled ? "opacity-70" : ""}>
<<<<<<< HEAD
        <strong className="font-bold block truncate">
          {format(event.start, "HH:mm")} - {format(event.end, "HH:mm")}
        </strong>
        <div className="block truncate">{event.resource.customer?.name}</div>
        <div className="block truncate opacity-80">{event.resource.service?.name}</div>
=======
        <div className="flex gap-4">
          <strong className="font-bold block truncate">
            {format(event.start, "HH:mm")} - {format(event.end, "HH:mm")}
          </strong>
          <p className="block truncate opacity-80">
            {event.resource.service?.name}
          </p>
        </div>
        <p className="block truncate">{event.resource.customer?.name}</p>
>>>>>>> dcdf3b6c
      </div>

      {isCanceled && <div className="absolute top-1/2 left-0 w-full h-0.5 bg-red-500/80 transform -rotate-6" />}
      {isCanceled && <div className="absolute top-1/2 right-0 w-full h-0.5 bg-red-500/80 transform rotate-6" />}
    </div>
  );
};

const locales = { "pt-BR": ptBR };
const localizer = dateFnsLocalizer({
  format,
  parse,
  startOfWeek: () => startOfWeek(new Date(), { locale: ptBR }),
  getDay,
  locales,
});
const messages = {
  allDay: "Dia todo",
  previous: "Anterior",
  next: "Próximo",
  today: "Hoje",
  month: "Mês",
  week: "Semana",
  day: "Dia",
  agenda: "Agenda",
  date: "Data",
  time: "Hora",
  event: "Evento",
  noEventsInRange: "Não há agendamentos neste período.",
  showMore: (total: number) => `+ ver mais (${total})`,
};

const minTime = new Date();
minTime.setHours(5, 0, 0);
const maxTime = new Date();
maxTime.setHours(23, 0, 0);

interface AgendaViewProps {
  events: AgendaEvent[];
  onSelectEvent: (event: AgendaEvent) => void;
  onSelectSlot: (slotInfo: { start: Date; end: Date }) => void;
  currentDate: Date;
  onNavigate: (newDate: Date) => void;
}

export function AgendaView({ events, onSelectEvent, onSelectSlot, currentDate, onNavigate }: AgendaViewProps) {
  const isMobile = useMediaQuery("(max-width: 768px)");
  const [currentView, setCurrentView] = useState<View>(isMobile ? Views.DAY : Views.WEEK);

  useEffect(() => {
    setCurrentView(isMobile ? Views.DAY : Views.WEEK);
  }, [isMobile]);

  const hexToRgba = (hex: string, alpha: number) => {
    const hexValue = hex.startsWith("#") ? hex.slice(1) : hex;

    const r = parseInt(hexValue.slice(0, 2), 16);
    const g = parseInt(hexValue.slice(2, 4), 16);
    const b = parseInt(hexValue.slice(4, 6), 16);

    if (isNaN(r) || isNaN(g) || isNaN(b)) {
      return "rgba(51, 51, 51, " + alpha + ")";
    }

    return `rgba(${r}, ${g}, ${b}, ${alpha})`;
  };

  return (
    <div className="h-[80vh] bg-white p-2 md:p-4 rounded-lg shadow">
      <Calendar
        localizer={localizer}
        events={events}
        startAccessor="start"
        endAccessor="end"
        culture="pt-BR"
        messages={messages}
        onSelectEvent={onSelectEvent}
        view={currentView}
        onView={(view) => setCurrentView(view)}
        scrollToTime={new Date()}
        style={{ height: "100%" }}
        min={minTime}
        max={maxTime}
        date={currentDate}
        onNavigate={onNavigate}
        selectable
        onSelectSlot={onSelectSlot}
        components={{
          event: CustomEvent,
        }}
        eventPropGetter={(event) => {
          const style: React.CSSProperties = {
            backgroundColor: (event.resource as any)?.color || "#333333",
            border: "none",
            borderRadius: "4px",
            color: "white",
            opacity: 1,
          };

          // Estilização específica para breaks
          if (event.resource?.type === "break") {
            return {
              style: {
                backgroundColor: "#fef3c7", // Fundo amarelo claro
                backgroundImage: "repeating-linear-gradient(45deg, #f59e0b, #f59e0b 2px, #fbbf24 2px, #fbbf24 8px)",
                color: "#92400e", // Texto marrom escuro
                border: "1px solid #f59e0b",
                borderRadius: "4px",
                opacity: event.resource?.isPast ? 0.6 : 0.9,
                fontWeight: "500",
                pointerEvents: "none",
              },
            };
          }

          // Estilização para outros tipos de bloqueio
          if (event.resource?.type === "block") {
            return {
              style: {
                backgroundColor: "transparent",
                backgroundImage: "repeating-linear-gradient(45deg, #e9ecef, #e9ecef 10px, #f8f9fa 10px, #f8f9fa 20px)",
                color: "#495057",
                border: "1px solid #dee2e6",
                borderRadius: "4px",
                opacity: event.resource?.isPast ? 0.7 : 1,
              },
            };
          }

          // Lógica existente para agendamentos
          if (event.resource?.isPast) {
            style.backgroundColor = hexToRgba((event.resource as any)?.color || "#333333", 0.5);
          }

          if (event.resource?.status === "canceled") {
            style.textDecoration = "line-through";
          }

          return { style };
        }}
      />
    </div>
  );
}<|MERGE_RESOLUTION|>--- conflicted
+++ resolved
@@ -1,5 +1,11 @@
 import { useEffect, useState } from "react";
-import { Calendar, dateFnsLocalizer, Views, View, EventProps } from "react-big-calendar";
+import {
+  Calendar,
+  dateFnsLocalizer,
+  Views,
+  View,
+  EventProps,
+} from "react-big-calendar";
 import { format, parse, startOfWeek, getDay } from "date-fns";
 import { ptBR } from "date-fns/locale";
 import useMediaQuery from "@/hooks/useMediaQuery";
@@ -25,29 +31,27 @@
   }
 
   return (
-    <div className={containerClasses + (isCanceled ? " text-white/50" : " text-white")}>
+    <div
+      className={
+        containerClasses + (isCanceled ? " text-white/50" : " text-white")
+      }
+    >
       <div className={isCanceled ? "opacity-70" : ""}>
-<<<<<<< HEAD
         <strong className="font-bold block truncate">
           {format(event.start, "HH:mm")} - {format(event.end, "HH:mm")}
         </strong>
         <div className="block truncate">{event.resource.customer?.name}</div>
-        <div className="block truncate opacity-80">{event.resource.service?.name}</div>
-=======
-        <div className="flex gap-4">
-          <strong className="font-bold block truncate">
-            {format(event.start, "HH:mm")} - {format(event.end, "HH:mm")}
-          </strong>
-          <p className="block truncate opacity-80">
-            {event.resource.service?.name}
-          </p>
+        <div className="block truncate opacity-80">
+          {event.resource.service?.name}
         </div>
-        <p className="block truncate">{event.resource.customer?.name}</p>
->>>>>>> dcdf3b6c
       </div>
 
-      {isCanceled && <div className="absolute top-1/2 left-0 w-full h-0.5 bg-red-500/80 transform -rotate-6" />}
-      {isCanceled && <div className="absolute top-1/2 right-0 w-full h-0.5 bg-red-500/80 transform rotate-6" />}
+      {isCanceled && (
+        <div className="absolute top-1/2 left-0 w-full h-0.5 bg-red-500/80 transform -rotate-6" />
+      )}
+      {isCanceled && (
+        <div className="absolute top-1/2 right-0 w-full h-0.5 bg-red-500/80 transform rotate-6" />
+      )}
     </div>
   );
 };
@@ -89,9 +93,17 @@
   onNavigate: (newDate: Date) => void;
 }
 
-export function AgendaView({ events, onSelectEvent, onSelectSlot, currentDate, onNavigate }: AgendaViewProps) {
+export function AgendaView({
+  events,
+  onSelectEvent,
+  onSelectSlot,
+  currentDate,
+  onNavigate,
+}: AgendaViewProps) {
   const isMobile = useMediaQuery("(max-width: 768px)");
-  const [currentView, setCurrentView] = useState<View>(isMobile ? Views.DAY : Views.WEEK);
+  const [currentView, setCurrentView] = useState<View>(
+    isMobile ? Views.DAY : Views.WEEK
+  );
 
   useEffect(() => {
     setCurrentView(isMobile ? Views.DAY : Views.WEEK);
@@ -148,7 +160,8 @@
             return {
               style: {
                 backgroundColor: "#fef3c7", // Fundo amarelo claro
-                backgroundImage: "repeating-linear-gradient(45deg, #f59e0b, #f59e0b 2px, #fbbf24 2px, #fbbf24 8px)",
+                backgroundImage:
+                  "repeating-linear-gradient(45deg, #f59e0b, #f59e0b 2px, #fbbf24 2px, #fbbf24 8px)",
                 color: "#92400e", // Texto marrom escuro
                 border: "1px solid #f59e0b",
                 borderRadius: "4px",
@@ -164,7 +177,8 @@
             return {
               style: {
                 backgroundColor: "transparent",
-                backgroundImage: "repeating-linear-gradient(45deg, #e9ecef, #e9ecef 10px, #f8f9fa 10px, #f8f9fa 20px)",
+                backgroundImage:
+                  "repeating-linear-gradient(45deg, #e9ecef, #e9ecef 10px, #f8f9fa 10px, #f8f9fa 20px)",
                 color: "#495057",
                 border: "1px solid #dee2e6",
                 borderRadius: "4px",
@@ -175,7 +189,10 @@
 
           // Lógica existente para agendamentos
           if (event.resource?.isPast) {
-            style.backgroundColor = hexToRgba((event.resource as any)?.color || "#333333", 0.5);
+            style.backgroundColor = hexToRgba(
+              (event.resource as any)?.color || "#333333",
+              0.5
+            );
           }
 
           if (event.resource?.status === "canceled") {
